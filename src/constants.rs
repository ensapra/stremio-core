--- conflicted
+++ resolved
@@ -8,11 +8,8 @@
 pub const PROFILE_STORAGE_KEY: &str = "profile";
 pub const LIBRARY_STORAGE_KEY: &str = "library";
 pub const LIBRARY_RECENT_STORAGE_KEY: &str = "library_recent";
-<<<<<<< HEAD
+pub const STREAMS_STORAGE_KEY: &str = "streams";
 pub const NOTIFICATIONS_STORAGE_KEY: &str = "notifications";
-=======
-pub const STREAMS_STORAGE_KEY: &str = "streams";
->>>>>>> e2d7913a
 pub const LIBRARY_COLLECTION_NAME: &str = "libraryItem";
 pub const SEARCH_EXTRA_NAME: &str = "search";
 pub const META_RESOURCE_NAME: &str = "meta";
