use crate::types::addon::{DescriptorFlags, Manifest, ManifestPreview};
use crate::types::api::{APIError, AuthRequest, GDPRConsentRequest};
use crate::types::library::{LibraryItemBehaviorHints, LibraryItemState};
use crate::types::profile::{Auth, AuthKey, GDPRConsent, Settings, User};
<<<<<<< HEAD
use crate::types::resource::{MetaItem, MetaItemBehaviorHints, PosterShape, StreamSource};
=======
use crate::types::resource::{MetaItem, MetaItemBehaviorHints, PosterShape, SeriesInfo};
>>>>>>> aee3fe72
use serde_test::Token;

pub trait DefaultTokens {
    fn default_tokens() -> Vec<Token>;
}

pub trait DefaultFlattenTokens {
    fn default_flatten_tokens() -> Vec<Token>;
}

impl DefaultTokens for LibraryItemState {
    fn default_tokens() -> Vec<Token> {
        vec![
            Token::Struct {
                name: "LibraryItemState",
                len: 11,
            },
            Token::Str("lastWatched"),
            Token::None,
            Token::Str("timeWatched"),
            Token::U64(0),
            Token::Str("timeOffset"),
            Token::U64(0),
            Token::Str("overallTimeWatched"),
            Token::U64(0),
            Token::Str("timesWatched"),
            Token::U32(0),
            Token::Str("flaggedWatched"),
            Token::U32(0),
            Token::Str("duration"),
            Token::U64(0),
            Token::Str("video_id"),
            Token::None,
            Token::Str("watched"),
            Token::None,
            Token::Str("lastVidReleased"),
            Token::None,
            Token::Str("noNotif"),
            Token::Bool(false),
            Token::StructEnd,
        ]
    }
}

impl DefaultTokens for LibraryItemBehaviorHints {
    fn default_tokens() -> Vec<Token> {
        vec![
            Token::Struct {
                name: "LibraryItemBehaviorHints",
                len: 1,
            },
            Token::Str("defaultVideoId"),
            Token::None,
            Token::StructEnd,
        ]
    }
}

impl DefaultTokens for MetaItemBehaviorHints {
    fn default_tokens() -> Vec<Token> {
        vec![
            Token::Struct {
                name: "MetaItemBehaviorHints",
                len: 3,
            },
            Token::Str("defaultVideoId"),
            Token::None,
            Token::Str("featuredVideoId"),
            Token::None,
            Token::Str("hasScheduledVideos"),
            Token::Bool(false),
            Token::StructEnd,
        ]
    }
}

impl DefaultTokens for PosterShape {
    fn default_tokens() -> Vec<Token> {
        vec![
            Token::Enum {
                name: "PosterShape",
            },
            Token::Str("poster"),
            Token::Unit,
        ]
    }
}

impl DefaultTokens for ManifestPreview {
    fn default_tokens() -> Vec<Token> {
        vec![
            Token::Struct {
                name: "ManifestPreview",
                len: 7,
            },
            Token::Str("id"),
            Token::Str(""),
            Token::Str("version"),
            Token::Str("0.0.1"),
            Token::Str("name"),
            Token::Str(""),
            Token::Str("description"),
            Token::None,
            Token::Str("logo"),
            Token::None,
            Token::Str("background"),
            Token::None,
            Token::Str("types"),
            Token::Seq { len: Some(0) },
            Token::SeqEnd,
            Token::StructEnd,
        ]
    }
}

impl DefaultTokens for Manifest {
    fn default_tokens() -> Vec<Token> {
        vec![
            Token::Struct {
                name: "Manifest",
                len: 13,
            },
            Token::Str("id"),
            Token::Str(""),
            Token::Str("version"),
            Token::Str("0.0.1"),
            Token::Str("name"),
            Token::Str(""),
            Token::Str("contactEmail"),
            Token::None,
            Token::Str("description"),
            Token::None,
            Token::Str("logo"),
            Token::None,
            Token::Str("background"),
            Token::None,
            Token::Str("types"),
            Token::Seq { len: Some(0) },
            Token::SeqEnd,
            Token::Str("resources"),
            Token::Seq { len: Some(0) },
            Token::SeqEnd,
            Token::Str("idPrefixes"),
            Token::None,
            Token::Str("catalogs"),
            Token::Seq { len: Some(0) },
            Token::SeqEnd,
            Token::Str("addonCatalogs"),
            Token::Seq { len: Some(0) },
            Token::SeqEnd,
            Token::Str("behaviorHints"),
            Token::Map { len: Some(0) },
            Token::MapEnd,
            Token::StructEnd,
        ]
    }
}

impl DefaultTokens for DescriptorFlags {
    fn default_tokens() -> Vec<Token> {
        vec![
            Token::Struct {
                name: "DescriptorFlags",
                len: 2,
            },
            Token::Str("official"),
            Token::Bool(false),
            Token::Str("protected"),
            Token::Bool(false),
            Token::StructEnd,
        ]
    }
}

impl DefaultFlattenTokens for SeriesInfo {
    fn default_flatten_tokens() -> Vec<Token> {
        vec![
            Token::Str("season"),
            Token::U32(0),
            Token::Str("episode"),
            Token::U32(0),
        ]
    }
}

impl DefaultTokens for MetaItem {
    fn default_tokens() -> Vec<Token> {
        [
            vec![
                Token::Struct {
                    name: "MetaItem",
                    len: 16,
                },
                Token::Str("id"),
                Token::Str(""),
                Token::Str("type"),
                Token::Str(""),
                Token::Str("name"),
                Token::Str(""),
                Token::Str("poster"),
                Token::None,
                Token::Str("background"),
                Token::None,
                Token::Str("logo"),
                Token::None,
                Token::Str("popularity"),
                Token::None,
                Token::Str("description"),
                Token::None,
                Token::Str("releaseInfo"),
                Token::None,
                Token::Str("runtime"),
                Token::None,
                Token::Str("released"),
                Token::None,
                Token::Str("posterShape"),
            ],
            PosterShape::default_tokens(),
            vec![
                Token::Str("videos"),
                Token::Seq { len: Some(0) },
                Token::SeqEnd,
                Token::Str("links"),
                Token::Seq { len: Some(0) },
                Token::SeqEnd,
                Token::Str("trailerStreams"),
                Token::Seq { len: Some(0) },
                Token::SeqEnd,
                Token::Str("behaviorHints"),
            ],
            MetaItemBehaviorHints::default_tokens(),
            vec![Token::StructEnd],
        ]
        .concat()
    }
}

impl DefaultTokens for GDPRConsent {
    fn default_tokens() -> Vec<Token> {
        vec![
            Token::Struct {
                name: "GDPRConsent",
                len: 3,
            },
            Token::Str("tos"),
            Token::Bool(false),
            Token::Str("privacy"),
            Token::Bool(false),
            Token::Str("marketing"),
            Token::Bool(false),
            Token::StructEnd,
        ]
    }
}

impl DefaultFlattenTokens for GDPRConsent {
    fn default_flatten_tokens() -> Vec<Token> {
        vec![
            Token::Str("tos"),
            Token::Bool(false),
            Token::Str("privacy"),
            Token::Bool(false),
            Token::Str("marketing"),
            Token::Bool(false),
        ]
    }
}

impl DefaultTokens for AuthKey {
    fn default_tokens() -> Vec<Token> {
        vec![Token::NewtypeStruct { name: "AuthKey" }, Token::Str("")]
    }
}

impl DefaultTokens for User {
    fn default_tokens() -> Vec<Token> {
        [
            vec![
                Token::Struct {
                    name: "User",
                    len: 7,
                },
                Token::Str("_id"),
                Token::Str(""),
                Token::Str("email"),
                Token::Str(""),
                Token::Str("fbId"),
                Token::None,
                Token::Str("avatar"),
                Token::None,
                Token::Str("lastModified"),
                Token::Str("1970-01-01T00:00:00Z"),
                Token::Str("dateRegistered"),
                Token::Str("1970-01-01T00:00:00Z"),
                Token::Str("gdpr_consent"),
            ],
            GDPRConsent::default_tokens(),
            vec![Token::StructEnd],
        ]
        .concat()
    }
}

impl DefaultTokens for Auth {
    fn default_tokens() -> Vec<Token> {
        [
            vec![
                Token::Struct {
                    name: "Auth",
                    len: 2,
                },
                Token::Str("key"),
            ],
            AuthKey::default_tokens(),
            vec![Token::Str("user")],
            User::default_tokens(),
            vec![Token::StructEnd],
        ]
        .concat()
    }
}

impl DefaultTokens for Settings {
    fn default_tokens() -> Vec<Token> {
        vec![
            Token::Struct {
                name: "Settings",
                len: 14,
            },
            Token::Str("interfaceLanguage"),
            Token::Str("eng"),
            Token::Str("streamingServerUrl"),
            Token::Str("http://127.0.0.1:11470/"),
            Token::Str("bingeWatching"),
            Token::Bool(false),
            Token::Str("playInBackground"),
            Token::Bool(true),
            Token::Str("playInExternalPlayer"),
            Token::Bool(false),
            Token::Str("hardwareDecoding"),
            Token::Bool(false),
            Token::Str("subtitlesLanguage"),
            Token::Str("eng"),
            Token::Str("subtitlesSize"),
            Token::U8(100),
            Token::Str("subtitlesFont"),
            Token::Str("Roboto"),
            Token::Str("subtitlesBold"),
            Token::Bool(false),
            Token::Str("subtitlesOffset"),
            Token::U8(5),
            Token::Str("subtitlesTextColor"),
            Token::Str("#FFFFFFFF"),
            Token::Str("subtitlesBackgroundColor"),
            Token::Str("#00000000"),
            Token::Str("subtitlesOutlineColor"),
            Token::Str("#00000000"),
            Token::StructEnd,
        ]
    }
}

impl DefaultTokens for GDPRConsentRequest {
    fn default_tokens() -> Vec<Token> {
        [
            vec![Token::Map { len: None }],
            GDPRConsent::default_flatten_tokens(),
            vec![
                Token::Str("time"),
                Token::Str("1970-01-01T00:00:00Z"),
                Token::Str("from"),
                Token::Str(""),
                Token::MapEnd,
            ],
        ]
        .concat()
    }
}

impl DefaultTokens for AuthRequest {
    fn default_tokens() -> Vec<Token> {
        vec![
            Token::Struct {
                name: "AuthRequest",
                len: 4,
            },
            Token::Str("type"),
            Token::Str("Auth"),
            Token::Str("type"),
            Token::Str("Login"),
            Token::Str("email"),
            Token::Str(""),
            Token::Str("password"),
            Token::Str(""),
            Token::StructEnd,
        ]
    }
}

<<<<<<< HEAD
impl DefaultFlattenTokens for StreamSource {
    fn default_flatten_tokens() -> Vec<Token> {
        vec![Token::Str("ytId"), Token::Str("")]
=======
impl DefaultTokens for APIError {
    fn default_tokens() -> Vec<Token> {
        vec![
            Token::Struct {
                name: "APIError",
                len: 2,
            },
            Token::Str("message"),
            Token::Str(""),
            Token::Str("code"),
            Token::U64(0),
            Token::StructEnd,
        ]
>>>>>>> aee3fe72
    }
}<|MERGE_RESOLUTION|>--- conflicted
+++ resolved
@@ -2,11 +2,9 @@
 use crate::types::api::{APIError, AuthRequest, GDPRConsentRequest};
 use crate::types::library::{LibraryItemBehaviorHints, LibraryItemState};
 use crate::types::profile::{Auth, AuthKey, GDPRConsent, Settings, User};
-<<<<<<< HEAD
-use crate::types::resource::{MetaItem, MetaItemBehaviorHints, PosterShape, StreamSource};
-=======
-use crate::types::resource::{MetaItem, MetaItemBehaviorHints, PosterShape, SeriesInfo};
->>>>>>> aee3fe72
+use crate::types::resource::{
+    MetaItem, MetaItemBehaviorHints, PosterShape, SeriesInfo, StreamSource,
+};
 use serde_test::Token;
 
 pub trait DefaultTokens {
@@ -406,11 +404,12 @@
     }
 }
 
-<<<<<<< HEAD
 impl DefaultFlattenTokens for StreamSource {
     fn default_flatten_tokens() -> Vec<Token> {
         vec![Token::Str("ytId"), Token::Str("")]
-=======
+    }
+}
+
 impl DefaultTokens for APIError {
     fn default_tokens() -> Vec<Token> {
         vec![
@@ -424,6 +423,5 @@
             Token::U64(0),
             Token::StructEnd,
         ]
->>>>>>> aee3fe72
     }
 }