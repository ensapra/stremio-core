--- conflicted
+++ resolved
@@ -17,11 +17,7 @@
 
 #[test]
 fn actionctx_rewindlibraryitem() {
-<<<<<<< HEAD
-    #[derive(Model)]
-=======
     #[derive(Model, Clone, Default)]
->>>>>>> e2d7913a
     #[model(TestEnv)]
     struct TestModel {
         ctx: Ctx,
@@ -159,11 +155,7 @@
 
 #[test]
 fn actionctx_rewindlibraryitem_not_added() {
-<<<<<<< HEAD
-    #[derive(Model)]
-=======
     #[derive(Model, Clone, Default)]
->>>>>>> e2d7913a
     #[model(TestEnv)]
     struct TestModel {
         ctx: Ctx,
