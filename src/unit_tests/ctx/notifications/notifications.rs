--- conflicted
+++ resolved
@@ -5,9 +5,6 @@
 use serde::Deserialize;
 use stremio_derive::Model;
 
-<<<<<<< HEAD
-pub const DATA: &[u8] = include_bytes!("./data.json");
-=======
 use crate::{
     models::ctx::Ctx,
     runtime::{
@@ -26,7 +23,6 @@
 };
 
 pub const DATA: &'static [u8] = include_bytes!("./data.json");
->>>>>>> 358a9263
 
 #[derive(Deserialize)]
 struct TestData {
