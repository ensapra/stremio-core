use crate::models::ctx::Ctx;
use crate::runtime::msg::{Action, ActionCtx};
use crate::runtime::{Env, EnvFutureExt, Runtime, RuntimeAction, TryEnvFuture};
use crate::types::addon::{Descriptor, Manifest};
use crate::types::api::{APIResult, SuccessResponse};
use crate::types::library::LibraryBucket;
use crate::types::notifications::NotificationsBucket;
use crate::types::profile::{Auth, AuthKey, GDPRConsent, Profile, User};
use crate::types::True;
use crate::unit_tests::{default_fetch_handler, Request, TestEnv, FETCH_HANDLER, REQUESTS};
use futures::future;
use semver::Version;
use std::any::Any;
use stremio_derive::Model;
use url::Url;

#[test]
fn actionctx_pushaddonstoapi() {
<<<<<<< HEAD
    #[derive(Model)]
=======
    #[derive(Model, Clone, Default)]
>>>>>>> e2d7913a
    #[model(TestEnv)]
    struct TestModel {
        ctx: Ctx,
    }
    let _env_mutex = TestEnv::reset();
    let (runtime, _rx) = Runtime::<TestEnv, _>::new(
        TestModel {
            ctx: Ctx::new(
                Profile {
                    addons: vec![Descriptor {
                        manifest: Manifest {
                            id: "id".to_owned(),
                            version: Version::new(0, 0, 1),
                            name: "name".to_owned(),
                            contact_email: None,
                            description: None,
                            logo: None,
                            background: None,
                            types: vec![],
                            resources: vec![],
                            id_prefixes: None,
                            catalogs: vec![],
                            addon_catalogs: vec![],
                            behavior_hints: Default::default(),
                        },
                        transport_url: Url::parse("https://transport_url").unwrap(),
                        flags: Default::default(),
                    }],
                    ..Default::default()
                },
                LibraryBucket::default(),
                NotificationsBucket::new::<TestEnv>(None, vec![]),
            ),
        },
        vec![],
        1000,
    );
    TestEnv::run(|| {
        runtime.dispatch(RuntimeAction {
            field: None,
            action: Action::Ctx(ActionCtx::PushAddonsToAPI),
        })
    });
    assert!(
        REQUESTS.read().unwrap().is_empty(),
        "No requests have been sent"
    );
}

#[test]
fn actionctx_pushaddonstoapi_with_user() {
<<<<<<< HEAD
    #[derive(Model)]
=======
    #[derive(Model, Clone, Default)]
>>>>>>> e2d7913a
    #[model(TestEnv)]
    struct TestModel {
        ctx: Ctx,
    }
    fn fetch_handler(request: Request) -> TryEnvFuture<Box<dyn Any + Send>> {
        match request {
            Request {
                url, method, body, ..
            } if url == "https://api.strem.io/api/addonCollectionSet"
                && method == "POST"
                && body == "{\"type\":\"AddonCollectionSet\",\"authKey\":\"auth_key\",\"addons\":[{\"manifest\":{\"id\":\"id\",\"version\":\"0.0.1\",\"name\":\"name\",\"contactEmail\":null,\"description\":null,\"logo\":null,\"background\":null,\"types\":[],\"resources\":[],\"idPrefixes\":null,\"catalogs\":[],\"addonCatalogs\":[],\"behaviorHints\":{\"adult\":false,\"p2p\":false,\"configurable\":false,\"configurationRequired\":false}},\"transportUrl\":\"https://transport_url/\",\"flags\":{\"official\":false,\"protected\":false}}]}" =>
            {
                future::ok(Box::new(APIResult::Ok {
                    result: SuccessResponse { success: True {} },
                }) as Box<dyn Any + Send>).boxed_env()
            }
            _ => default_fetch_handler(request),
        }
    }
    let _env_mutex = TestEnv::reset();
    *FETCH_HANDLER.write().unwrap() = Box::new(fetch_handler);
    let (runtime, _rx) = Runtime::<TestEnv, _>::new(
        TestModel {
            ctx: Ctx::new(
                Profile {
                    auth: Some(Auth {
                        key: AuthKey("auth_key".to_owned()),
                        user: User {
                            id: "user_id".to_owned(),
                            email: "user_email".to_owned(),
                            fb_id: None,
                            avatar: None,
                            last_modified: TestEnv::now(),
                            date_registered: TestEnv::now(),
                            trakt: None,
                            premium_expire: None,
                            gdpr_consent: GDPRConsent {
                                tos: true,
                                privacy: true,
                                marketing: true,
                                from: Some("tests".to_owned()),
                            },
                        },
                    }),
                    addons: vec![Descriptor {
                        manifest: Manifest {
                            id: "id".to_owned(),
                            version: Version::new(0, 0, 1),
                            name: "name".to_owned(),
                            contact_email: None,
                            description: None,
                            logo: None,
                            background: None,
                            types: vec![],
                            resources: vec![],
                            id_prefixes: None,
                            catalogs: vec![],
                            addon_catalogs: vec![],
                            behavior_hints: Default::default(),
                        },
                        transport_url: Url::parse("https://transport_url").unwrap(),
                        flags: Default::default(),
                    }],
                    ..Default::default()
                },
                LibraryBucket::default(),
                NotificationsBucket::new::<TestEnv>(None, vec![]),
            ),
        },
        vec![],
        1000,
    );
    TestEnv::run(|| {
        runtime.dispatch(RuntimeAction {
            field: None,
            action: Action::Ctx(ActionCtx::PushAddonsToAPI),
        })
    });
    assert_eq!(
        REQUESTS.read().unwrap().len(),
        1,
        "One request has been sent"
    );
    assert_eq!(
        REQUESTS.read().unwrap().get(0).unwrap().to_owned(),
        Request {
            url: "https://api.strem.io/api/addonCollectionSet".to_owned(),
            method: "POST".to_owned(),
            body: "{\"type\":\"AddonCollectionSet\",\"authKey\":\"auth_key\",\"addons\":[{\"manifest\":{\"id\":\"id\",\"version\":\"0.0.1\",\"name\":\"name\",\"contactEmail\":null,\"description\":null,\"logo\":null,\"background\":null,\"types\":[],\"resources\":[],\"idPrefixes\":null,\"catalogs\":[],\"addonCatalogs\":[],\"behaviorHints\":{\"adult\":false,\"p2p\":false,\"configurable\":false,\"configurationRequired\":false}},\"transportUrl\":\"https://transport_url/\",\"flags\":{\"official\":false,\"protected\":false}}]}"
                .to_owned(),
            ..Default::default()
        },
        "addonCollectionSet request has been sent"
    );
}<|MERGE_RESOLUTION|>--- conflicted
+++ resolved
@@ -16,11 +16,7 @@
 
 #[test]
 fn actionctx_pushaddonstoapi() {
-<<<<<<< HEAD
-    #[derive(Model)]
-=======
     #[derive(Model, Clone, Default)]
->>>>>>> e2d7913a
     #[model(TestEnv)]
     struct TestModel {
         ctx: Ctx,
@@ -72,11 +68,7 @@
 
 #[test]
 fn actionctx_pushaddonstoapi_with_user() {
-<<<<<<< HEAD
-    #[derive(Model)]
-=======
     #[derive(Model, Clone, Default)]
->>>>>>> e2d7913a
     #[model(TestEnv)]
     struct TestModel {
         ctx: Ctx,
