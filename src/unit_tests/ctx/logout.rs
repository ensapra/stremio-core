use crate::constants::{LIBRARY_RECENT_STORAGE_KEY, LIBRARY_STORAGE_KEY, PROFILE_STORAGE_KEY};
use crate::models::ctx::Ctx;
use crate::runtime::msg::{Action, ActionCtx};
use crate::runtime::{Env, EnvFutureExt, Runtime, RuntimeAction, TryEnvFuture};
use crate::types::api::{APIResult, SuccessResponse};
use crate::types::library::LibraryBucket;
use crate::types::notifications::NotificationsBucket;
use crate::types::profile::{Auth, AuthKey, GDPRConsent, Profile, User};
use crate::types::True;
use crate::unit_tests::{
    default_fetch_handler, Request, TestEnv, FETCH_HANDLER, REQUESTS, STORAGE,
};
use futures::future;
use std::any::Any;
use stremio_derive::Model;

#[test]
fn actionctx_logout() {
<<<<<<< HEAD
    #[derive(Model)]
=======
    #[derive(Model, Clone, Default)]
>>>>>>> e2d7913a
    #[model(TestEnv)]
    struct TestModel {
        ctx: Ctx,
    }
    fn fetch_handler(request: Request) -> TryEnvFuture<Box<dyn Any + Send>> {
        match request {
            Request {
                url, method, body, ..
            } if url == "https://api.strem.io/api/logout"
                && method == "POST"
                && body == "{\"type\":\"Logout\",\"authKey\":\"auth_key\"}" =>
            {
                future::ok(Box::new(APIResult::Ok {
                    result: SuccessResponse { success: True {} },
                }) as Box<dyn Any + Send>)
                .boxed_env()
            }
            _ => default_fetch_handler(request),
        }
    }
    let profile = Profile {
        auth: Some(Auth {
            key: AuthKey("auth_key".to_owned()),
            user: User {
                id: "user_id".to_owned(),
                email: "user_email".to_owned(),
                fb_id: None,
                avatar: None,
                last_modified: TestEnv::now(),
                date_registered: TestEnv::now(),
                trakt: None,
                premium_expire: None,
                gdpr_consent: GDPRConsent {
                    tos: true,
                    privacy: true,
                    marketing: true,
                    from: Some("tests".to_owned()),
                },
            },
        }),
        ..Default::default()
    };
    let library = LibraryBucket {
        uid: profile.uid(),
        ..Default::default()
    };
    let _env_mutex = TestEnv::reset();
    *FETCH_HANDLER.write().unwrap() = Box::new(fetch_handler);
    STORAGE.write().unwrap().insert(
        PROFILE_STORAGE_KEY.to_owned(),
        serde_json::to_string(&profile).unwrap(),
    );
    STORAGE.write().unwrap().insert(
        LIBRARY_RECENT_STORAGE_KEY.to_owned(),
        serde_json::to_string(&LibraryBucket::new(profile.uid(), vec![])).unwrap(),
    );
    STORAGE.write().unwrap().insert(
        LIBRARY_STORAGE_KEY.to_owned(),
        serde_json::to_string(&LibraryBucket::new(profile.uid(), vec![])).unwrap(),
    );
    let (runtime, _rx) = Runtime::<TestEnv, _>::new(
        TestModel {
            ctx: Ctx::new(
                profile,
                library,
                NotificationsBucket::new::<TestEnv>(None, vec![]),
            ),
        },
        vec![],
        1000,
    );
    TestEnv::run(|| {
        runtime.dispatch(RuntimeAction {
            field: None,
            action: Action::Ctx(ActionCtx::Logout),
        })
    });
    assert_eq!(
        runtime.model().unwrap().ctx.profile,
        Default::default(),
        "profile updated successfully in memory"
    );
    assert_eq!(
        runtime.model().unwrap().ctx.library,
        Default::default(),
        "library updated successfully in memory"
    );
    assert!(
        STORAGE
            .read()
            .unwrap()
            .get(PROFILE_STORAGE_KEY)
            .map_or(false, |data| {
                serde_json::from_str::<Profile>(data).unwrap() == Default::default()
            }),
        "profile updated successfully in storage"
    );
    assert!(
        STORAGE
            .read()
            .unwrap()
            .get(LIBRARY_RECENT_STORAGE_KEY)
            .map_or(false, |data| {
                serde_json::from_str::<LibraryBucket>(data).unwrap() == Default::default()
            }),
        "recent library updated successfully in storage"
    );
    assert!(
        STORAGE
            .read()
            .unwrap()
            .get(LIBRARY_STORAGE_KEY)
            .map_or(false, |data| {
                serde_json::from_str::<LibraryBucket>(data).unwrap() == Default::default()
            }),
        "library updated successfully in storage"
    );
    assert_eq!(
        REQUESTS.read().unwrap().len(),
        1,
        "One request has been sent"
    );
    assert_eq!(
        REQUESTS.read().unwrap().get(0).unwrap().to_owned(),
        Request {
            url: "https://api.strem.io/api/logout".to_owned(),
            method: "POST".to_owned(),
            body: "{\"type\":\"Logout\",\"authKey\":\"auth_key\"}".to_owned(),
            ..Default::default()
        },
        "Logout request has been sent"
    );
}<|MERGE_RESOLUTION|>--- conflicted
+++ resolved
@@ -16,11 +16,7 @@
 
 #[test]
 fn actionctx_logout() {
-<<<<<<< HEAD
-    #[derive(Model)]
-=======
     #[derive(Model, Clone, Default)]
->>>>>>> e2d7913a
     #[model(TestEnv)]
     struct TestModel {
         ctx: Ctx,
