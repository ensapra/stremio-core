use crate::constants::META_RESOURCE_NAME;
use crate::models::common::{eq_update, Loadable};
use crate::models::ctx::{Ctx, CtxError};
use crate::runtime::msg::{
    Action, ActionStreamingServer, CreateTorrentArgs, Event, Internal, Msg, PlayOnDeviceArgs,
};
use crate::runtime::{Effect, EffectFuture, Effects, Env, EnvError, EnvFutureExt, UpdateWithCtx};
use crate::types::addon::ResourcePath;
use crate::types::api::SuccessResponse;
use crate::types::profile::Profile;
use enclose::enclose;
use futures::{FutureExt, TryFutureExt};
use http::request::Request;
use magnet_url::{Magnet, MagnetError};
use serde::{Deserialize, Serialize};
use sha1::{Digest, Sha1};
use std::iter;
use url::Url;

#[derive(Clone, PartialEq, Serialize, Deserialize, Debug)]
#[serde(rename_all = "camelCase")]
pub struct Settings {
    pub app_path: String,
    pub cache_root: String,
    pub server_version: String,
    pub cache_size: Option<f64>,
    pub bt_max_connections: u64,
    pub bt_handshake_timeout: u64,
    pub bt_request_timeout: u64,
    pub bt_download_speed_soft_limit: f64,
    pub bt_download_speed_hard_limit: f64,
    pub bt_min_peers_for_stable: u64,
}

<<<<<<< HEAD
#[derive(Clone, PartialEq, Serialize, Deserialize)]
#[cfg_attr(debug_assertions, derive(Debug))]
#[serde(rename_all = "camelCase")]
pub struct CastingDevice {
    pub id: String,
    pub name: String,
    pub r#type: String,
}

#[derive(Serialize)]
#[cfg_attr(debug_assertions, derive(Debug))]
=======
#[derive(Serialize, Debug)]
>>>>>>> 8f403978
#[serde(rename_all = "camelCase")]
pub struct Selected {
    pub transport_url: Url,
}

#[derive(Serialize, Debug)]
#[serde(rename_all = "camelCase")]
pub struct StreamingServer {
    pub selected: Selected,
    pub settings: Loadable<Settings, EnvError>,
    pub base_url: Loadable<Url, EnvError>,
    pub casting_devices: Loadable<Vec<CastingDevice>, EnvError>,
    pub torrent: Option<(String, Loadable<ResourcePath, EnvError>)>,
}

impl StreamingServer {
    pub fn new<E: Env + 'static>(profile: &Profile) -> (Self, Effects) {
        let effects = Effects::many(vec![
            get_settings::<E>(&profile.settings.streaming_server_url),
            get_base_url::<E>(&profile.settings.streaming_server_url),
            get_casting_devices::<E>(&profile.settings.streaming_server_url),
        ]);
        (
            Self {
                selected: Selected {
                    transport_url: profile.settings.streaming_server_url.to_owned(),
                },
                settings: Loadable::Loading,
                base_url: Loadable::Loading,
                casting_devices: Loadable::Loading,
                torrent: None,
            },
            effects.unchanged(),
        )
    }
}

impl<E: Env + 'static> UpdateWithCtx<E> for StreamingServer {
    fn update(&mut self, msg: &Msg, ctx: &Ctx) -> Effects {
        match msg {
            Msg::Action(Action::StreamingServer(ActionStreamingServer::Reload)) => {
                let settings_effects = eq_update(&mut self.settings, Loadable::Loading);
                let base_url_effects = eq_update(&mut self.base_url, Loadable::Loading);
                Effects::many(vec![
                    get_settings::<E>(&self.selected.transport_url),
                    get_base_url::<E>(&self.selected.transport_url),
                    get_casting_devices::<E>(&self.selected.transport_url),
                ])
                .unchanged()
                .join(settings_effects)
                .join(base_url_effects)
            }
            Msg::Action(Action::StreamingServer(ActionStreamingServer::UpdateSettings(
                settings,
            ))) if self.settings.is_ready() => {
                let settings_effects =
                    eq_update(&mut self.settings, Loadable::Ready(settings.to_owned()));
                Effects::one(set_settings::<E>(&self.selected.transport_url, settings))
                    .unchanged()
                    .join(settings_effects)
            }
            Msg::Action(Action::StreamingServer(ActionStreamingServer::CreateTorrent(
                CreateTorrentArgs::Magnet(magnet),
            ))) => match parse_magnet(magnet) {
                Ok((info_hash, announce)) => {
                    let torrent_effects = eq_update(
                        &mut self.torrent,
                        Some((info_hash.to_owned(), Loadable::Loading)),
                    );
                    Effects::many(vec![
                        create_magnet::<E>(&self.selected.transport_url, &info_hash, &announce),
                        Effect::Msg(Box::new(Msg::Event(Event::MagnetParsed {
                            magnet: magnet.to_owned(),
                        }))),
                    ])
                    .unchanged()
                    .join(torrent_effects)
                }
                Err(_) => {
                    let torrent_effects = eq_update(&mut self.torrent, None);
                    Effects::msg(Msg::Event(Event::Error {
                        error: CtxError::Env(EnvError::Other(
                            "Failed to parse magnet url".to_owned(),
                        )),
                        source: Box::new(Event::MagnetParsed {
                            magnet: magnet.to_owned(),
                        }),
                    }))
                    .unchanged()
                    .join(torrent_effects)
                }
            },
            Msg::Action(Action::StreamingServer(ActionStreamingServer::CreateTorrent(
                CreateTorrentArgs::File(torrent),
            ))) => match parse_torrent(torrent) {
                Ok((info_hash, _)) => {
                    let torrent_effects = eq_update(
                        &mut self.torrent,
                        Some((info_hash.to_owned(), Loadable::Loading)),
                    );
                    Effects::many(vec![
                        create_torrent::<E>(&self.selected.transport_url, &info_hash, torrent),
                        Effect::Msg(Box::new(Msg::Event(Event::TorrentParsed {
                            torrent: torrent.to_owned(),
                        }))),
                    ])
                    .unchanged()
                    .join(torrent_effects)
                }
                Err(error) => {
                    let torrent_effects = eq_update(&mut self.torrent, None);
                    Effects::msg(Msg::Event(Event::Error {
                        error: CtxError::Env(EnvError::Other(format!(
                            "Failed to parse torrent file: {error}"
                        ))),
                        source: Box::new(Event::TorrentParsed {
                            torrent: torrent.to_owned(),
                        }),
                    }))
                    .unchanged()
                    .join(torrent_effects)
                }
            },
            Msg::Action(Action::StreamingServer(ActionStreamingServer::PlayOnDevice(args))) => {
                Effects::many(vec![
                    play_on_device::<E>(&self.selected.transport_url, args),
                    Effect::Msg(Box::new(Msg::Event(Event::PlayingOnDevice {
                        device: args.device.to_owned(),
                    }))),
                ])
                .unchanged()
            }
            Msg::Internal(Internal::ProfileChanged)
                if self.selected.transport_url != ctx.profile.settings.streaming_server_url =>
            {
                self.selected = Selected {
                    transport_url: ctx.profile.settings.streaming_server_url.to_owned(),
                };
                self.settings = Loadable::Loading;
                self.base_url = Loadable::Loading;
                self.torrent = None;
                Effects::many(vec![
                    get_settings::<E>(&self.selected.transport_url),
                    get_base_url::<E>(&self.selected.transport_url),
                    get_casting_devices::<E>(&self.selected.transport_url),
                ])
            }
            Msg::Internal(Internal::StreamingServerSettingsResult(url, result))
                if self.selected.transport_url == *url && self.settings.is_loading() =>
            {
                match result {
                    Ok(settings) => {
                        eq_update(&mut self.settings, Loadable::Ready(settings.to_owned()))
                    }
                    Err(error) => {
                        let base_url_effects =
                            eq_update(&mut self.base_url, Loadable::Err(error.to_owned()));
                        let casting_devices_effects =
                            eq_update(&mut self.casting_devices, Loadable::Err(error.to_owned()));
                        let settings_effects =
                            eq_update(&mut self.settings, Loadable::Err(error.to_owned()));
                        let torrent_effects = eq_update(&mut self.torrent, None);
                        base_url_effects
                            .join(casting_devices_effects)
                            .join(settings_effects)
                            .join(torrent_effects)
                    }
                }
            }
            Msg::Internal(Internal::StreamingServerBaseURLResult(url, result))
                if self.selected.transport_url == *url && self.base_url.is_loading() =>
            {
                match result {
                    Ok(base_url) => {
                        eq_update(&mut self.base_url, Loadable::Ready(base_url.to_owned()))
                    }
                    Err(error) => {
                        let base_url_effects =
                            eq_update(&mut self.base_url, Loadable::Err(error.to_owned()));
                        let casting_devices_effects =
                            eq_update(&mut self.casting_devices, Loadable::Err(error.to_owned()));
                        let settings_effects =
                            eq_update(&mut self.settings, Loadable::Err(error.to_owned()));
                        let torrent_effects = eq_update(&mut self.torrent, None);
                        base_url_effects
                            .join(casting_devices_effects)
                            .join(settings_effects)
                            .join(torrent_effects)
                    }
                }
            }
            Msg::Internal(Internal::StreamingServerCastingDevicesResult(url, result))
                if self.selected.transport_url == *url && self.casting_devices.is_loading() =>
            {
                match result {
                    Ok(casting_devices) => eq_update(
                        &mut self.casting_devices,
                        Loadable::Ready(casting_devices.to_owned()),
                    ),
                    Err(error) => {
                        let base_url_effects =
                            eq_update(&mut self.base_url, Loadable::Err(error.to_owned()));
                        let casting_devices_effects =
                            eq_update(&mut self.casting_devices, Loadable::Err(error.to_owned()));
                        let settings_effects =
                            eq_update(&mut self.settings, Loadable::Err(error.to_owned()));
                        let torrent_effects = eq_update(&mut self.torrent, None);
                        base_url_effects
                            .join(casting_devices_effects)
                            .join(settings_effects)
                            .join(torrent_effects)
                    }
                }
            }
            Msg::Internal(Internal::StreamingServerUpdateSettingsResult(url, result))
                if self.selected.transport_url == *url =>
            {
                match result {
                    Ok(_) => Effects::none().unchanged(),
                    Err(error) => {
                        let base_url_effects =
                            eq_update(&mut self.base_url, Loadable::Err(error.to_owned()));
                        let settings_effects =
                            eq_update(&mut self.settings, Loadable::Err(error.to_owned()));
                        let torrent_effects = eq_update(&mut self.torrent, None);
                        base_url_effects
                            .join(settings_effects)
                            .join(torrent_effects)
                    }
                }
            }
            Msg::Internal(Internal::StreamingServerCreateTorrentResult(
                loading_info_hash,
                result,
            )) => match &mut self.torrent {
                Some((info_hash, loadable))
                    if info_hash == loading_info_hash && loadable.is_loading() =>
                {
                    *loadable = match result {
                        Ok(_) => Loadable::Ready(ResourcePath {
                            resource: META_RESOURCE_NAME.to_owned(),
                            r#type: "other".to_owned(),
                            id: format!("bt:{info_hash}"),
                            extra: vec![],
                        }),
                        Err(error) => Loadable::Err(error.to_owned()),
                    };
                    Effects::none()
                }
                _ => Effects::none().unchanged(),
            },
            _ => Effects::none().unchanged(),
        }
    }
}

fn get_settings<E: Env + 'static>(url: &Url) -> Effect {
    #[derive(Deserialize)]
    struct Resp {
        values: Settings,
    }
    let endpoint = url.join("settings").expect("url builder failed");
    let request = Request::get(endpoint.as_str())
        .body(())
        .expect("request builder failed");
    EffectFuture::Concurrent(
        E::fetch::<_, Resp>(request)
            .map_ok(|resp| resp.values)
            .map(enclose!((url) move |result| {
                Msg::Internal(Internal::StreamingServerSettingsResult(
                    url, result,
                ))
            }))
            .boxed_env(),
    )
    .into()
}

fn get_base_url<E: Env + 'static>(url: &Url) -> Effect {
    #[derive(Deserialize)]
    struct Resp {
        #[serde(rename = "baseUrl")]
        base_url: Url,
    }
    let endpoint = url.join("settings").expect("url builder failed");
    let request = Request::get(endpoint.as_str())
        .body(())
        .expect("request builder failed");
    EffectFuture::Concurrent(
        E::fetch::<_, Resp>(request)
            .map_ok(|resp| resp.base_url)
            .map(enclose!((url) move |result|
                Msg::Internal(Internal::StreamingServerBaseURLResult(url, result))
            ))
            .boxed_env(),
    )
    .into()
}

fn get_casting_devices<E: Env + 'static>(url: &Url) -> Effect {
    let endpoint = url.join("casting").expect("url builder failed");
    let request = Request::get(endpoint.as_str())
        .body(())
        .expect("request builder failed");
    EffectFuture::Concurrent(
        E::fetch::<_, Vec<CastingDevice>>(request)
            .map_ok(|resp| resp)
            .map(enclose!((url) move |result|
                Msg::Internal(Internal::StreamingServerCastingDevicesResult(url, result))
            ))
            .boxed_env(),
    )
    .into()
}

fn set_settings<E: Env + 'static>(url: &Url, settings: &Settings) -> Effect {
    #[derive(Serialize)]
    #[serde(rename_all = "camelCase")]
    struct Body {
        cache_size: Option<f64>,
        bt_max_connections: u64,
        bt_handshake_timeout: u64,
        bt_request_timeout: u64,
        bt_download_speed_soft_limit: f64,
        bt_download_speed_hard_limit: f64,
        bt_min_peers_for_stable: u64,
    }
    let body = Body {
        cache_size: settings.cache_size.to_owned(),
        bt_max_connections: settings.bt_max_connections.to_owned(),
        bt_handshake_timeout: settings.bt_handshake_timeout.to_owned(),
        bt_request_timeout: settings.bt_request_timeout.to_owned(),
        bt_download_speed_soft_limit: settings.bt_download_speed_soft_limit.to_owned(),
        bt_download_speed_hard_limit: settings.bt_download_speed_hard_limit.to_owned(),
        bt_min_peers_for_stable: settings.bt_min_peers_for_stable.to_owned(),
    };
    let endpoint = url.join("settings").expect("url builder failed");
    let request = Request::post(endpoint.as_str())
        .header(http::header::CONTENT_TYPE, "application/json")
        .body(body)
        .expect("request builder failed");
    EffectFuture::Concurrent(
        E::fetch::<_, SuccessResponse>(request)
            .map_ok(|_| ())
            .map(enclose!((url) move |result| {
                Msg::Internal(Internal::StreamingServerUpdateSettingsResult(
                    url, result,
                ))
            }))
            .boxed_env(),
    )
    .into()
}

fn create_magnet<E: Env + 'static>(url: &Url, info_hash: &str, announce: &[String]) -> Effect {
    #[derive(Serialize)]
    #[serde(rename_all = "camelCase")]
    struct PeerSearch {
        sources: Vec<String>,
        min: u32,
        max: u32,
    }
    #[derive(Serialize)]
    #[serde(rename_all = "camelCase")]
    struct Torrent {
        info_hash: String,
    }
    #[derive(Serialize)]
    #[serde(rename_all = "camelCase")]
    struct Body {
        torrent: Torrent,
        peer_search: Option<PeerSearch>,
    }
    let info_hash = info_hash.to_owned();
    let endpoint = url
        .join(&format!("{info_hash}/"))
        .expect("url builder failed")
        .join("create")
        .expect("url builder failed");
    let body = Body {
        torrent: Torrent {
            info_hash: info_hash.to_owned(),
        },
        peer_search: if !announce.is_empty() {
            Some(PeerSearch {
                sources: iter::once(&format!("dht:{info_hash}"))
                    .chain(announce.iter())
                    .cloned()
                    .collect(),
                min: 40,
                max: 200,
            })
        } else {
            None
        },
    };
    let request = Request::post(endpoint.as_str())
        .header(http::header::CONTENT_TYPE, "application/json")
        .body(body)
        .expect("request builder failed");
    EffectFuture::Concurrent(
        E::fetch::<_, serde_json::Value>(request)
            .map_ok(|_| ())
            .map(enclose!((info_hash) move |result| {
                Msg::Internal(Internal::StreamingServerCreateTorrentResult(
                    info_hash, result,
                ))
            }))
            .boxed_env(),
    )
    .into()
}

fn create_torrent<E: Env + 'static>(url: &Url, info_hash: &str, torrent: &[u8]) -> Effect {
    #[derive(Serialize)]
    struct Body {
        blob: String,
    }
    let info_hash = info_hash.to_owned();
    let endpoint = url.join("/create").expect("url builder failed");
    let request = Request::post(endpoint.as_str())
        .header(http::header::CONTENT_TYPE, "application/json")
        .body(Body {
            blob: hex::encode(torrent),
        })
        .expect("request builder failed");
    EffectFuture::Concurrent(
        E::fetch::<_, serde_json::Value>(request)
            .map_ok(|_| ())
            .map(enclose!((info_hash) move |result| {
                Msg::Internal(Internal::StreamingServerCreateTorrentResult(
                    info_hash, result,
                ))
            }))
            .boxed_env(),
    )
    .into()
}

fn parse_magnet(magnet: &Url) -> Result<(String, Vec<String>), MagnetError> {
    let magnet = Magnet::new(magnet.as_str())?;
    let info_hash = magnet.xt.ok_or(MagnetError::NotAMagnetURL)?;
    let announce = magnet.tr;
    Ok((info_hash, announce))
}

fn parse_torrent(torrent: &[u8]) -> Result<(String, Vec<String>), serde_bencode::Error> {
    #[derive(Deserialize)]
    struct TorrentFile {
        info: serde_bencode::value::Value,
        #[serde(default)]
        announce: Option<String>,
        #[serde(default)]
        #[serde(rename = "announce-list")]
        announce_list: Option<Vec<Vec<String>>>,
    }
    let torrent_file = serde_bencode::from_bytes::<TorrentFile>(torrent)?;
    let info_bytes = serde_bencode::to_bytes(&torrent_file.info)?;
    let mut hasher = Sha1::new();
    hasher.update(info_bytes);
    let info_hash = hex::encode(hasher.finalize());
    let mut announce = vec![];
    if let Some(announce_entry) = torrent_file.announce {
        announce.push(announce_entry);
    };
    if let Some(announce_lists) = torrent_file.announce_list {
        for announce_list in announce_lists {
            announce.extend(announce_list.into_iter());
        }
    };
    announce.dedup();
    Ok((info_hash, announce))
}

fn play_on_device<E: Env + 'static>(url: &Url, args: &PlayOnDeviceArgs) -> Effect {
    #[derive(Serialize)]
    #[serde(rename_all = "camelCase")]
    struct Body {
        source: String,
        time: u64,
    }
    let endpoint = url
        .join(&format!("casting/{}/player", args.device))
        .expect("url builder failed");
    let body = Body {
        source: args.source.to_owned(),
        time: args.time.unwrap_or(0),
    };
    let request = Request::post(endpoint.as_str())
        .header(http::header::CONTENT_TYPE, "application/json")
        .body(body)
        .expect("request builder failed");
    EffectFuture::Concurrent(
        E::fetch::<_, serde_json::Value>(request)
            .map_ok(|_| ())
            .map(enclose!(() move |result|
                Msg::Internal(Internal::StreamingServerPlayOnDeviceResult(result))
            ))
            .boxed_env(),
    )
    .into()
}<|MERGE_RESOLUTION|>--- conflicted
+++ resolved
@@ -32,7 +32,6 @@
     pub bt_min_peers_for_stable: u64,
 }
 
-<<<<<<< HEAD
 #[derive(Clone, PartialEq, Serialize, Deserialize)]
 #[cfg_attr(debug_assertions, derive(Debug))]
 #[serde(rename_all = "camelCase")]
@@ -42,11 +41,7 @@
     pub r#type: String,
 }
 
-#[derive(Serialize)]
-#[cfg_attr(debug_assertions, derive(Debug))]
-=======
 #[derive(Serialize, Debug)]
->>>>>>> 8f403978
 #[serde(rename_all = "camelCase")]
 pub struct Selected {
     pub transport_url: Url,
