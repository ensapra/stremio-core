<<<<<<< HEAD
use crate::constants::{LIBRARY_COLLECTION_NAME, META_RESOURCE_NAME, STREAM_RESOURCE_NAME};
use crate::models::common::{
    eq_update, resources_update, resources_update_with_vector_content, Loadable, ResourceLoadable,
    ResourcesAction,
};
use crate::models::ctx::Ctx;
use crate::runtime::msg::{Action, ActionLoad, ActionMetaDetails, Internal, Msg};
use crate::runtime::{Effects, Env, UpdateWithCtx};
use crate::types::addon::{AggrRequest, ResourcePath, ResourceRequest};
use crate::types::api::{DatastoreCommand, DatastoreRequest};
use crate::types::library::{LibraryBucket, LibraryItem};
use crate::types::profile::Profile;
use crate::types::resource::{MetaItem, Stream};
use crate::types::streams::{StreamsBucket, StreamsItemKey};
=======
use std::{borrow::Cow, marker::PhantomData};

>>>>>>> 6c50cd82
use serde::{Deserialize, Serialize};

use stremio_watched_bitfield::WatchedBitField;

use crate::{
    constants::{LIBRARY_COLLECTION_NAME, META_RESOURCE_NAME, STREAM_RESOURCE_NAME},
    models::{
        common::{
            eq_update, resources_update, resources_update_with_vector_content, Loadable,
            ResourceLoadable, ResourcesAction,
        },
        ctx::Ctx,
    },
    runtime::{
        msg::{Action, ActionLoad, ActionMetaDetails, Internal, Msg},
        Effects, Env, UpdateWithCtx,
    },
    types::{
        addon::{AggrRequest, ResourcePath, ResourceRequest},
        api::{DatastoreCommand, DatastoreRequest},
        library::{LibraryBucket, LibraryItem},
        profile::Profile,
        resource::{MetaItem, Stream},
    },
};

#[derive(Clone, PartialEq, Eq, Serialize, Deserialize, Debug)]
#[serde(rename_all = "camelCase")]
pub struct Selected {
    pub meta_path: ResourcePath,
    pub stream_path: Option<ResourcePath>,
    #[serde(default)]
    /// if `stream_path` is `None` then we try to guess the video and make a request
    /// to the addons to load the streams for that video id
    pub guess_stream: bool,
}

#[derive(Default, Serialize, Clone, Debug)]
#[serde(rename_all = "camelCase")]
pub struct MetaDetails {
    pub selected: Option<Selected>,
    pub meta_items: Vec<ResourceLoadable<MetaItem>>,
    pub meta_streams: Vec<ResourceLoadable<Vec<Stream>>>,
    pub streams: Vec<ResourceLoadable<Vec<Stream>>>,
    pub suggested_stream: Option<Stream>,
    pub library_item: Option<LibraryItem>,
    #[serde(skip_serializing)]
    pub watched: Option<WatchedBitField>,
}

impl<E: Env + 'static> UpdateWithCtx<E> for MetaDetails {
    fn update(&mut self, msg: &Msg, ctx: &Ctx) -> Effects {
        match msg {
            Msg::Action(Action::Load(ActionLoad::MetaDetails(selected))) => {
                let selected_effects = eq_update(&mut self.selected, Some(selected.to_owned()));
                let meta_items_effects =
                    meta_items_update::<E>(&mut self.meta_items, &self.selected, &ctx.profile);
                let selected_override_effects =
                    selected_guess_stream_update(&mut self.selected, &self.meta_items);
                let meta_streams_effects =
                    meta_streams_update(&mut self.meta_streams, &self.selected, &self.meta_items);
                let streams_effects =
                    streams_update::<E>(&mut self.streams, &self.selected, &ctx.profile);
                let suggested_stream_effects = suggested_stream_update(
                    &mut self.suggested_stream,
                    &self.selected,
                    &self.meta_items,
                    &self.meta_streams,
                    &self.streams,
                    &ctx.streams,
                );
                let library_item_effects = library_item_update::<E>(
                    &mut self.library_item,
                    &self.selected,
                    &self.meta_items,
                    &ctx.library,
                );
                let watched_effects =
                    watched_update(&mut self.watched, &self.meta_items, &self.library_item);
                let libraty_item_sync_effects = library_item_sync(&self.library_item, &ctx.profile);
                libraty_item_sync_effects
                    .join(selected_effects)
                    .join(selected_override_effects)
                    .join(meta_items_effects)
                    .join(meta_streams_effects)
                    .join(streams_effects)
                    .join(suggested_stream_effects)
                    .join(library_item_effects)
                    .join(watched_effects)
            }
            Msg::Action(Action::Unload) => {
                let selected_effects = eq_update(&mut self.selected, None);
                let meta_items_effects = eq_update(&mut self.meta_items, vec![]);
                let meta_streams_effects = eq_update(&mut self.meta_streams, vec![]);
                let streams_effects = eq_update(&mut self.streams, vec![]);
                let library_item_effects = eq_update(&mut self.library_item, None);
                let suggested_stream_effects = eq_update(&mut self.suggested_stream, None);
                let watched_effects = eq_update(&mut self.watched, None);
                selected_effects
                    .join(meta_items_effects)
                    .join(meta_streams_effects)
                    .join(streams_effects)
                    .join(suggested_stream_effects)
                    .join(library_item_effects)
                    .join(watched_effects)
            }
            Msg::Action(Action::MetaDetails(ActionMetaDetails::MarkAsWatched(is_watched))) => {
                match &self.library_item {
                    Some(library_item) => {
                        let mut library_item = library_item.to_owned();
                        library_item.state.times_watched = match *is_watched {
                            true => library_item.state.times_watched + 1,
                            false => 0,
                        };
                        // update the last_watched for the LibraryItem
                        library_item.state.last_watched = Some(E::now());

                        Effects::msg(Msg::Internal(Internal::UpdateLibraryItem(library_item)))
                            .unchanged()
                    }
                    _ => Effects::none().unchanged(),
                }
            }
            Msg::Action(Action::MetaDetails(ActionMetaDetails::MarkVideoAsWatched(
                video,
                is_watched,
            ))) => match (&self.library_item, &self.watched) {
                (Some(library_item), Some(watched)) => {
                    let mut watched = watched.to_owned();
                    watched.set_video(&video.id, *is_watched);
                    let mut library_item = library_item.to_owned();
                    library_item.state.watched = Some(watched.into());
                    if *is_watched {
                        library_item.state.last_watched =
                            match (&library_item.state.last_watched, &video.released) {
                                (Some(last_watched), Some(released)) if last_watched < released => {
                                    Some(released.to_owned())
                                }
                                (None, released) => released.to_owned(),
                                (last_watched, _) => last_watched.to_owned(),
                            };
                    }
                    Effects::msg(Msg::Internal(Internal::UpdateLibraryItem(library_item)))
                        .unchanged()
                }
                _ => Effects::none().unchanged(),
            },
            Msg::Internal(Internal::ResourceRequestResult(request, result))
                if request.path.resource == META_RESOURCE_NAME =>
            {
                let meta_items_effects = resources_update::<E, _>(
                    &mut self.meta_items,
                    ResourcesAction::ResourceRequestResult { request, result },
                );
                let selected_override_effects =
                    selected_guess_stream_update(&mut self.selected, &self.meta_items);
                let streams_effects = if selected_override_effects.has_changed {
                    streams_update::<E>(&mut self.streams, &self.selected, &ctx.profile)
                } else {
                    Effects::default()
                };
                let meta_streams_effects =
                    meta_streams_update(&mut self.meta_streams, &self.selected, &self.meta_items);
                let suggested_stream_effects = suggested_stream_update(
                    &mut self.suggested_stream,
                    &self.selected,
                    &self.meta_items,
                    &self.meta_streams,
                    &self.streams,
                    &ctx.streams,
                );
                let library_item_effects = library_item_update::<E>(
                    &mut self.library_item,
                    &self.selected,
                    &self.meta_items,
                    &ctx.library,
                );
                let watched_effects =
                    watched_update(&mut self.watched, &self.meta_items, &self.library_item);
                selected_override_effects
                    .join(meta_items_effects)
                    .join(meta_streams_effects)
                    .join(streams_effects)
                    .join(suggested_stream_effects)
                    .join(library_item_effects)
                    .join(watched_effects)
            }
            Msg::Internal(Internal::ResourceRequestResult(request, result))
                if request.path.resource == STREAM_RESOURCE_NAME =>
            {
                resources_update_with_vector_content::<E, _>(
                    &mut self.streams,
                    ResourcesAction::ResourceRequestResult { request, result },
                )
            }
            Msg::Internal(Internal::LibraryChanged(_)) => {
                let library_item_effects = library_item_update::<E>(
                    &mut self.library_item,
                    &self.selected,
                    &self.meta_items,
                    &ctx.library,
                );
                let watched_effects =
                    watched_update(&mut self.watched, &self.meta_items, &self.library_item);
                library_item_effects.join(watched_effects)
            }
            Msg::Internal(Internal::ProfileChanged) => {
                let meta_items_effects =
                    meta_items_update::<E>(&mut self.meta_items, &self.selected, &ctx.profile);
                let meta_streams_effects =
                    meta_streams_update(&mut self.meta_streams, &self.selected, &self.meta_items);
                let streams_effects =
                    streams_update::<E>(&mut self.streams, &self.selected, &ctx.profile);
                let suggested_stream_effects = suggested_stream_update(
                    &mut self.suggested_stream,
                    &self.selected,
                    &self.meta_items,
                    &self.meta_streams,
                    &self.streams,
                    &ctx.streams,
                );
                let library_item_effects = library_item_update::<E>(
                    &mut self.library_item,
                    &self.selected,
                    &self.meta_items,
                    &ctx.library,
                );
                let watched_effects =
                    watched_update(&mut self.watched, &self.meta_items, &self.library_item);
                meta_items_effects
                    .join(meta_streams_effects)
                    .join(streams_effects)
                    .join(suggested_stream_effects)
                    .join(library_item_effects)
                    .join(watched_effects)
            }
            _ => Effects::none().unchanged(),
        }
    }
}

fn library_item_sync(library_item: &Option<LibraryItem>, profile: &Profile) -> Effects {
    match (library_item, profile.auth_key()) {
        (Some(library_item), Some(auth_key)) => {
            Effects::msg(Msg::Internal(Internal::LibrarySyncPlanResult(
                DatastoreRequest {
                    auth_key: auth_key.to_owned(),
                    collection: LIBRARY_COLLECTION_NAME.to_owned(),
                    command: DatastoreCommand::Meta {},
                },
                Ok((vec![library_item.id.to_owned()], vec![])),
            )))
            .unchanged()
        }
        _ => Effects::none().unchanged(),
    }
}

/// If `Selected::guess_stream` is `true` then we will override the selected stream
/// no matter if it's set (`Some`) or not (`None`).
///
/// How we override the stream:
///
/// 1. We find the first `MetaItem` that's successfully loaded from the addons.
/// 2. Selecting the video id for the stream request:
/// 2.1 If there's a `MetaItem.preview.behavior_hints.default_video_id`
/// we use it for the request
/// 2.2 If there's no `default_video_id` and no `MetaItem.videos` returned by the addon,
/// we use the `MetaItem.preview.id`
///
/// If we haven't found a suitable `video_id`, then we do not override the `Selected::stream_path`.
fn selected_guess_stream_update(
    selected: &mut Option<Selected>,
    meta_items: &[ResourceLoadable<MetaItem>],
) -> Effects {
    let meta_path = match &selected {
<<<<<<< HEAD
        Some(Selected { meta_path, .. }) => meta_path,
=======
        Some(Selected {
            meta_path,
            // guess the stream only if `stream_path` is `None`!
            stream_path: None,
            guess_stream: true,
        }) => meta_path,
>>>>>>> 6c50cd82
        _ => return Effects::default(),
    };
    let meta_item = match meta_items
        .iter()
        .find_map(|meta_item| match &meta_item.content {
            Some(Loadable::Ready(meta_item)) => Some(meta_item),
            Some(Loadable::Loading) => None,
            _ => None,
        }) {
        Some(meta_item) => meta_item,
        _ => return Effects::default(),
    };
    let video_id = match (
        meta_item.videos.len(),
        &meta_item.preview.behavior_hints.default_video_id,
    ) {
        (_, Some(default_video_id)) => default_video_id.to_owned(),
        (0, None) => meta_item.preview.id.to_owned(),
        _ => return Effects::default(),
    };
    eq_update(
        selected,
        Some(Selected {
            meta_path: meta_path.to_owned(),
            stream_path: Some(ResourcePath {
                resource: STREAM_RESOURCE_NAME.to_owned(),
                r#type: meta_path.r#type.to_owned(),
                id: video_id,
                extra: vec![],
            }),
            // we must set the `guess_stream` to `false` after we've overridden it
            // to make it consistent
            guess_stream: false,
        }),
    )
}

fn meta_items_update<E: Env + 'static>(
    meta_items: &mut Vec<ResourceLoadable<MetaItem>>,
    selected: &Option<Selected>,
    profile: &Profile,
) -> Effects {
    match selected {
        Some(Selected { meta_path, .. }) => resources_update::<E, _>(
            meta_items,
            ResourcesAction::ResourcesRequested {
                request: &AggrRequest::AllOfResource(meta_path.to_owned()),
                addons: &profile.addons,
                // use existing loaded MetaItems instead of making a request every time.
                force: false,
            },
        ),
        _ => eq_update(meta_items, vec![]),
    }
}

fn meta_streams_update(
    meta_streams: &mut Vec<ResourceLoadable<Vec<Stream>>>,
    selected: &Option<Selected>,
    meta_items: &[ResourceLoadable<MetaItem>],
) -> Effects {
    match selected {
        Some(Selected {
            stream_path: Some(stream_path),
            ..
        }) => {
            let next_meta_streams = meta_items
                .iter()
                .find_map(|meta_item| match meta_item {
                    ResourceLoadable {
                        request,
                        content: Some(Loadable::Ready(meta_item)),
                    } => Some((request, meta_item)),
                    _ => None,
                })
                .and_then(|(request, meta_item)| {
                    meta_item
                        .videos
                        .iter()
                        .find(|video| video.id == stream_path.id)
                        .and_then(|video| {
                            if !video.streams.is_empty() {
                                Some(Cow::Borrowed(&video.streams))
                            } else {
                                Stream::youtube(&video.id)
                                    .map(|stream| vec![stream])
                                    .map(Cow::Owned)
                            }
                        })
                        .map(|streams| (request, streams))
                })
                .map(|(request, streams)| ResourceLoadable {
                    request: ResourceRequest {
                        base: request.base.to_owned(),
                        path: ResourcePath {
                            resource: STREAM_RESOURCE_NAME.to_owned(),
                            r#type: request.path.r#type.to_owned(),
                            id: stream_path.id.to_owned(),
                            extra: request.path.extra.to_owned(),
                        },
                    },
                    content: Some(Loadable::Ready(streams.into_owned())),
                })
                .into_iter()
                .collect();
            eq_update(meta_streams, next_meta_streams)
        }
        _ => Effects::none().unchanged(),
    }
}

fn streams_update<E: Env + 'static>(
    streams: &mut Vec<ResourceLoadable<Vec<Stream>>>,
    selected: &Option<Selected>,
    profile: &Profile,
) -> Effects {
    match selected {
        Some(Selected {
            stream_path: Some(stream_path),
            ..
        }) => resources_update_with_vector_content::<E, _>(
            streams,
            ResourcesAction::ResourcesRequested {
                request: &AggrRequest::AllOfResource(stream_path.to_owned()),
                addons: &profile.addons,
                // use existing loaded MetaItems instead of making a request every time.
                force: false,
            },
        ),
        _ => eq_update(streams, vec![]),
    }
}
/// Find a stream from addon responses, which should be played if binge watching or continuing to watch.
/// We've already loaded the next Video id and we need to find a proper stream for the binge watching.
///
/// First find the latest `StreamItem` stored based on last **30** videos from current video
/// (ie. we're in E4, so we're going to check E4, E3, E2, E1 in this order until we hit a stored `StreamItem`).
/// Then with the stream item we try to find a stream from addon responses (including the streams inside the meta itself `meta_streams`) -
/// we find the responses from the addon based on `StreamItem.stream_transport_url`,
/// then first we try to find the stream based on equality (as otherwise stored stream might be expired/no longer valid),
/// if not found we try to find a stream based on it's `StreamBehaviorHints.bingeGroup`.
/// One note, why we cannot return `StreamItem.stream` directly if it's for the same episode,
/// is that user might have played a stream from an addon which he no longer has due to some constrains (ie p2p addon),
/// that's why we have to try to find it first and verify that's it's still available.
fn suggested_stream_update(
    suggested_stream: &mut Option<Stream>,
    selected: &Option<Selected>,
    meta_items: &[ResourceLoadable<MetaItem>],
    meta_streams: &[ResourceLoadable<Vec<Stream>>],
    streams: &[ResourceLoadable<Vec<Stream>>],
    stream_bucket: &StreamsBucket,
) -> Effects {
    let next_suggested_stream = match selected {
        Some(Selected {
            meta_path,
            stream_path: Some(stream_path),
        }) => {
            meta_items
                .iter()
                .find_map(|meta_item| match &meta_item.content {
                    Some(Loadable::Ready(meta_item)) => Some(&meta_item.videos),
                    _ => None,
                })
                .and_then(|videos| {
                    // Check saved stream only for last 30 videos starting from the current video
                    videos
                        .iter()
                        .position(|video| video.id == stream_path.id)
                        .and_then(|max_index| {
                            videos[max_index.saturating_sub(30)..=max_index]
                                .iter()
                                .rev()
                                .find_map(|video| {
                                    stream_bucket.items.get(&StreamsItemKey {
                                        meta_id: meta_path.id.to_string(),
                                        video_id: video.id.to_owned(),
                                    })
                                })
                        })
                })
                .and_then(|stream_item| {
                    [meta_streams, streams]
                        .concat()
                        .iter()
                        .find(|resource| resource.request.base == stream_item.stream_transport_url)
                        .and_then(|resource| match &resource.content {
                            Some(Loadable::Ready(streams)) => Some(streams),
                            _ => None,
                        })
                        .and_then(|streams| {
                            streams
                                .iter()
                                .find(|stream| *stream == &stream_item.stream)
                                .or_else(|| {
                                    streams.iter().find(|stream| {
                                        stream.behavior_hints.binge_group.as_deref()
                                            == stream_item
                                                .stream
                                                .behavior_hints
                                                .binge_group
                                                .as_deref()
                                    })
                                })
                                .cloned()
                        })
                })
        }
        _ => None,
    };
    eq_update(suggested_stream, next_suggested_stream)
}

fn library_item_update<E: Env + 'static>(
    library_item: &mut Option<LibraryItem>,
    selected: &Option<Selected>,
    meta_items: &[ResourceLoadable<MetaItem>],
    library: &LibraryBucket,
) -> Effects {
    let meta_item = meta_items
        .iter()
        .find_map(|meta_item| match &meta_item.content {
            Some(Loadable::Ready(meta_item)) => Some(meta_item),
            _ => None,
        });
    let next_library_item = match selected {
        Some(selected) => library
            .items
            .get(&selected.meta_path.id)
            .map(|library_item| {
                meta_item.map_or_else(
                    || library_item.to_owned(),
                    |meta_item| LibraryItem::from((&meta_item.preview, library_item)),
                )
            })
            .or_else(|| {
                meta_item.map(|meta_item| LibraryItem::from((&meta_item.preview, PhantomData::<E>)))
            }),
        _ => None,
    };
    eq_update(library_item, next_library_item)
}

fn watched_update(
    watched: &mut Option<WatchedBitField>,
    meta_items: &[ResourceLoadable<MetaItem>],
    library_item: &Option<LibraryItem>,
) -> Effects {
    let next_watched = meta_items
        .iter()
        .find_map(|meta_item| match &meta_item.content {
            Some(Loadable::Ready(meta_item)) => Some(meta_item),
            _ => None,
        })
        .and_then(|meta_item| {
            library_item
                .as_ref()
                .map(|library_item| (meta_item, library_item))
        })
        .map(|(meta_item, library_item)| library_item.state.watched_bitfield(&meta_item.videos));
    eq_update(watched, next_watched)
}<|MERGE_RESOLUTION|>--- conflicted
+++ resolved
@@ -1,22 +1,5 @@
-<<<<<<< HEAD
-use crate::constants::{LIBRARY_COLLECTION_NAME, META_RESOURCE_NAME, STREAM_RESOURCE_NAME};
-use crate::models::common::{
-    eq_update, resources_update, resources_update_with_vector_content, Loadable, ResourceLoadable,
-    ResourcesAction,
-};
-use crate::models::ctx::Ctx;
-use crate::runtime::msg::{Action, ActionLoad, ActionMetaDetails, Internal, Msg};
-use crate::runtime::{Effects, Env, UpdateWithCtx};
-use crate::types::addon::{AggrRequest, ResourcePath, ResourceRequest};
-use crate::types::api::{DatastoreCommand, DatastoreRequest};
-use crate::types::library::{LibraryBucket, LibraryItem};
-use crate::types::profile::Profile;
-use crate::types::resource::{MetaItem, Stream};
-use crate::types::streams::{StreamsBucket, StreamsItemKey};
-=======
 use std::{borrow::Cow, marker::PhantomData};
 
->>>>>>> 6c50cd82
 use serde::{Deserialize, Serialize};
 
 use stremio_watched_bitfield::WatchedBitField;
@@ -39,7 +22,7 @@
         api::{DatastoreCommand, DatastoreRequest},
         library::{LibraryBucket, LibraryItem},
         profile::Profile,
-        resource::{MetaItem, Stream},
+        resource::{MetaItem, Stream}, streams::{StreamsBucket, StreamsItemKey},
     },
 };
 
@@ -103,7 +86,6 @@
                     .join(meta_items_effects)
                     .join(meta_streams_effects)
                     .join(streams_effects)
-                    .join(suggested_stream_effects)
                     .join(library_item_effects)
                     .join(watched_effects)
             }
@@ -293,16 +275,12 @@
     meta_items: &[ResourceLoadable<MetaItem>],
 ) -> Effects {
     let meta_path = match &selected {
-<<<<<<< HEAD
-        Some(Selected { meta_path, .. }) => meta_path,
-=======
         Some(Selected {
             meta_path,
             // guess the stream only if `stream_path` is `None`!
             stream_path: None,
             guess_stream: true,
         }) => meta_path,
->>>>>>> 6c50cd82
         _ => return Effects::default(),
     };
     let meta_item = match meta_items
@@ -435,6 +413,7 @@
         _ => eq_update(streams, vec![]),
     }
 }
+
 /// Find a stream from addon responses, which should be played if binge watching or continuing to watch.
 /// We've already loaded the next Video id and we need to find a proper stream for the binge watching.
 ///
@@ -459,6 +438,7 @@
         Some(Selected {
             meta_path,
             stream_path: Some(stream_path),
+            ..
         }) => {
             meta_items
                 .iter()
