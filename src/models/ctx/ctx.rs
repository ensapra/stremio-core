use crate::constants::LIBRARY_COLLECTION_NAME;
use crate::models::common::{DescriptorLoadable, ResourceLoadable};
use crate::models::ctx::{
    update_library, update_notifications, update_profile, update_trakt_addon, CtxError,
};
use crate::runtime::msg::{Action, ActionCtx, Event, Internal, Msg};
use crate::runtime::{Effect, EffectFuture, Effects, Env, EnvFutureExt, Update};
use crate::types::api::{
    fetch_api, APIRequest, APIResult, AuthRequest, AuthResponse, CollectionResponse,
    DatastoreCommand, DatastoreRequest, LibraryItemsResponse, SuccessResponse,
};
use crate::types::library::LibraryBucket;
use crate::types::notifications::NotificationsBucket;
use crate::types::profile::{Auth, AuthKey, Profile};
<<<<<<< HEAD
use crate::types::resource::MetaItem;
=======

use derivative::Derivative;
>>>>>>> 0a2d98f5
use enclose::enclose;
use futures::{future, FutureExt, TryFutureExt};
use serde::{Serialize, Deserialize};

<<<<<<< HEAD
#[derive(Default, PartialEq, Eq, Serialize, Clone, Debug)]
=======
use tracing::{debug, event, Level};

#[derive(PartialEq, Eq, Serialize, Clone, Debug)]
>>>>>>> 0a2d98f5
pub enum CtxStatus {
    Loading(AuthRequest),
    #[default]
    Ready,
}

#[derive(Serialize, Deserialize, Clone, Debug)]
pub struct Ctx {
    pub profile: Profile,
    // TODO StreamsBucket
    // TODO SubtitlesBucket
    // TODO SearchesBucket
    #[serde(skip)]
    pub library: LibraryBucket,
    pub notifications: NotificationsBucket,
    #[serde(skip)]
    pub status: CtxStatus,
    #[serde(skip)]
    pub trakt_addon: Option<DescriptorLoadable>,
    #[serde(skip)]
    pub notification_catalogs: Vec<ResourceLoadable<Vec<MetaItem>>>,
}

impl Ctx {
    pub fn new(
        profile: Profile,
        library: LibraryBucket,
        notifications: NotificationsBucket,
    ) -> Self {
        Self {
            profile,
            library,
            notifications,
            status: CtxStatus::Ready,
            trakt_addon: None,
            notification_catalogs: vec![],
        }
    }
}

impl<E: Env + 'static> Update<E> for Ctx {
    fn update(&mut self, msg: &Msg) -> Effects {
        match msg {
            Msg::Action(Action::Ctx(ActionCtx::Authenticate(auth_request))) => {
                self.status = CtxStatus::Loading(auth_request.to_owned());
                Effects::one(authenticate::<E>(auth_request)).unchanged()
            }
            Msg::Action(Action::Ctx(ActionCtx::Logout)) | Msg::Internal(Internal::Logout) => {
                let uid = self.profile.uid();
                let session_effects = match self.profile.auth_key() {
                    Some(auth_key) => Effects::one(delete_session::<E>(auth_key)).unchanged(),
                    _ => Effects::none().unchanged(),
                };
                let profile_effects = update_profile::<E>(&mut self.profile, &self.status, msg);
                let library_effects =
                    update_library::<E>(&mut self.library, &self.profile, &self.status, msg);
                let trakt_addon_effects = update_trakt_addon::<E>(
                    &mut self.trakt_addon,
                    &self.profile,
                    &self.status,
                    msg,
                );
                let notifications_effects = update_notifications::<E>(
                    &mut self.notifications,
                    &mut self.notification_catalogs,
                    &self.profile,
                    &self.library,
                    &self.status,
                    msg,
                );
                self.status = CtxStatus::Ready;
                Effects::msg(Msg::Event(Event::UserLoggedOut { uid }))
                    .unchanged()
                    .join(session_effects)
                    .join(profile_effects)
                    .join(library_effects)
                    .join(trakt_addon_effects)
                    .join(notifications_effects)
            }
            Msg::Internal(Internal::CtxAuthResult(auth_request, result)) => {
                let profile_effects = update_profile::<E>(&mut self.profile, &self.status, msg);
                let library_effects =
                    update_library::<E>(&mut self.library, &self.profile, &self.status, msg);
                let trakt_addon_effects = update_trakt_addon::<E>(
                    &mut self.trakt_addon,
                    &self.profile,
                    &self.status,
                    msg,
                );
                let notifications_effects = update_notifications::<E>(
                    &mut self.notifications,
                    &mut self.notification_catalogs,
                    &self.profile,
                    &self.library,
                    &self.status,
                    msg,
                );
                let ctx_effects = match &self.status {
                    CtxStatus::Loading(loading_auth_request)
                        if loading_auth_request == auth_request =>
                    {
                        self.status = CtxStatus::Ready;
                        match result {
                            Ok(_) => Effects::msg(Msg::Event(Event::UserAuthenticated {
                                auth_request: auth_request.to_owned(),
                            }))
                            .unchanged(),
                            Err(error) => Effects::msg(Msg::Event(Event::Error {
                                error: error.to_owned(),
                                source: Box::new(Event::UserAuthenticated {
                                    auth_request: auth_request.to_owned(),
                                }),
                            }))
                            .unchanged(),
                        }
                    }
                    _ => Effects::none().unchanged(),
                };
                profile_effects
                    .join(library_effects)
                    .join(trakt_addon_effects)
                    .join(notifications_effects)
                    .join(ctx_effects)
            }
            _ => {
                let profile_effects = update_profile::<E>(&mut self.profile, &self.status, msg);
                let library_effects =
                    update_library::<E>(&mut self.library, &self.profile, &self.status, msg);
                let trakt_addon_effects = update_trakt_addon::<E>(
                    &mut self.trakt_addon,
                    &self.profile,
                    &self.status,
                    msg,
                );
                let notifications_effects = update_notifications::<E>(
                    &mut self.notifications,
                    &mut self.notification_catalogs,
                    &self.profile,
                    &self.library,
                    &self.status,
                    msg,
                );
                profile_effects
                    .join(library_effects)
                    .join(trakt_addon_effects)
                    .join(notifications_effects)
            }
        }
    }
}

fn authenticate<E: Env + 'static>(auth_request: &AuthRequest) -> Effect {
    let auth_api = APIRequest::Auth(auth_request.clone());

    EffectFuture::Concurrent(
        E::flush_analytics()
            .then(move |_| {
                fetch_api::<E, _, _, _>(&auth_api)
                    .inspect(move |result| debug!(?result, ?auth_api, "Auth request"))
            })
            .map_err(CtxError::from)
            .and_then(|result| match result {
                APIResult::Ok { result } => future::ok(result),
                APIResult::Err { error } => future::err(CtxError::from(error)),
            })
            .map_ok(|AuthResponse { key, user }| Auth { key, user })
            .and_then(|auth| {
                let addon_collection_fut = {
                    let request = APIRequest::AddonCollectionGet {
                        auth_key: auth.key.to_owned(),
                        update: true,
                    };
                    fetch_api::<E, _, _, _>(&request)
                        .inspect(move |result| {
                            debug!(?result, ?request, "Get user's Addon Collection request")
                        })
                        .map_err(CtxError::from)
                        .and_then(|result| match result {
                            APIResult::Ok { result } => future::ok(result),
                            APIResult::Err { error } => future::err(CtxError::from(error)),
                        })
                        .map_ok(|CollectionResponse { addons, .. }| addons)
                };

                let datastore_library_fut = {
                    let request = DatastoreRequest {
                        auth_key: auth.key.to_owned(),
                        collection: LIBRARY_COLLECTION_NAME.to_owned(),
                        command: DatastoreCommand::Get {
                            ids: vec![],
                            all: true,
                        },
                    };

                    fetch_api::<E, _, _, LibraryItemsResponse>(&request)
                        .inspect(move |result| {
                            debug!(?result, ?request, "Get user's Addon Collection request")
                        })
                        .map_err(CtxError::from)
                        .and_then(|result| match result {
                            APIResult::Ok { result } => future::ok(result.0),
                            APIResult::Err { error } => future::err(CtxError::from(error)),
                        })
                };

                future::try_join(addon_collection_fut, datastore_library_fut)
                    .map_ok(move |(addons, library_items)| (auth, addons, library_items))
            })
            .map(enclose!((auth_request) move |result| {
                let internal_msg = Msg::Internal(Internal::CtxAuthResult(auth_request, result));

                event!(Level::INFO, internal_message = ?internal_msg);
                internal_msg
            }))
            .boxed_env(),
    )
    .into()
}

fn delete_session<E: Env + 'static>(auth_key: &AuthKey) -> Effect {
    let request = APIRequest::Logout {
        auth_key: auth_key.clone(),
    };

    EffectFuture::Concurrent(
        E::flush_analytics()
            .then(|_| {
                fetch_api::<E, _, _, SuccessResponse>(&request)
                    .inspect(move |result| debug!(?result, ?request, "Logout request"))
            })
            .map_err(CtxError::from)
            .and_then(|result| match result {
                APIResult::Ok { result } => future::ok(result),
                APIResult::Err { error } => future::err(CtxError::from(error)),
            })
            .map(enclose!((auth_key) move |result| match result {
                Ok(_) => Msg::Event(Event::SessionDeleted { auth_key }),
                Err(error) => Msg::Event(Event::Error {
                    error,
                    source: Box::new(Event::SessionDeleted { auth_key }),
                }),
            }))
            .boxed_env(),
    )
    .into()
}<|MERGE_RESOLUTION|>--- conflicted
+++ resolved
@@ -12,30 +12,24 @@
 use crate::types::library::LibraryBucket;
 use crate::types::notifications::NotificationsBucket;
 use crate::types::profile::{Auth, AuthKey, Profile};
-<<<<<<< HEAD
 use crate::types::resource::MetaItem;
-=======
 
 use derivative::Derivative;
->>>>>>> 0a2d98f5
 use enclose::enclose;
 use futures::{future, FutureExt, TryFutureExt};
 use serde::{Serialize, Deserialize};
 
-<<<<<<< HEAD
+use tracing::{debug, event, Level};
+
 #[derive(Default, PartialEq, Eq, Serialize, Clone, Debug)]
-=======
-use tracing::{debug, event, Level};
-
-#[derive(PartialEq, Eq, Serialize, Clone, Debug)]
->>>>>>> 0a2d98f5
 pub enum CtxStatus {
     Loading(AuthRequest),
     #[default]
     Ready,
 }
 
-#[derive(Serialize, Deserialize, Clone, Debug)]
+#[derive(Derivative, Serialize, Deserialize, Clone, Debug)]
+#[derivative(Default)]
 pub struct Ctx {
     pub profile: Profile,
     // TODO StreamsBucket
@@ -45,6 +39,7 @@
     pub library: LibraryBucket,
     pub notifications: NotificationsBucket,
     #[serde(skip)]
+    #[derivative(Default(value = "CtxStatus::Ready"))]
     pub status: CtxStatus,
     #[serde(skip)]
     pub trakt_addon: Option<DescriptorLoadable>,
@@ -62,9 +57,7 @@
             profile,
             library,
             notifications,
-            status: CtxStatus::Ready,
-            trakt_addon: None,
-            notification_catalogs: vec![],
+            ..Self::default()
         }
     }
 }
