--- conflicted
+++ resolved
@@ -42,9 +42,6 @@
     fn update(&mut self, msg: &Msg, ctx: &Ctx) -> Effects {
         match msg {
             Msg::Action(Action::Load(ActionLoad::Player(selected))) => {
-<<<<<<< HEAD
-                let selected_effects = eq_update(&mut self.selected, Some(*selected.to_owned()));
-=======
                 let switch_to_next_video_effects = if self
                     .selected
                     .as_ref()
@@ -59,8 +56,7 @@
                 } else {
                     Effects::none().unchanged()
                 };
-                let selected_effects = eq_update(&mut self.selected, Some(selected.to_owned()));
->>>>>>> efa4db5a
+                let selected_effects = eq_update(&mut self.selected, Some(*selected.to_owned()));
                 let meta_item_effects = match &selected.meta_request {
                     Some(meta_request) => match &mut self.meta_item {
                         Some(meta_item) => resource_update::<E, _>(
