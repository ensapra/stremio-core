--- conflicted
+++ resolved
@@ -32,10 +32,7 @@
 stremio-watched-bitfield = { path = "stremio-watched-bitfield" }
 stremio-official-addons = "=2.0.10"
 
-<<<<<<< HEAD
-=======
 # (De)Serialization
->>>>>>> 44bb102d
 serde = "1.0.*"
 serde_json = "1.0.*"
 serde_url_params = "0.2.*"
